import React, { useState } from 'react';
import { useNavigate } from 'react-router-dom';
import {
  FileText,
  Target,
  CheckSquare,
  MessageCircle,
  Zap,
  FolderOpen,
  RotateCcw,
  Tag,
  Edit,
  Archive,
  Trash2,
} from 'lucide-react';
import { cn } from '@/lib/utils';
import { useHapticFeedback } from '@/hooks/useHapticFeedback';
import { PullToRefresh } from '@/components/ui/PullToRefresh';
import { SwipeableListItem, createSwipeActions } from '@/components/ui/SwipeableListItem';
<<<<<<< HEAD
=======

>>>>>>> c443a12a
interface QuickAddItem {
  id: string;
  label: string;
  icon: React.ComponentType<{ className?: string }>;
  href: string;
  description: string;
}

const quickAddItems: QuickAddItem[] = [
  {
    id: 'notes',
    label: 'Note',
    icon: FileText,
    href: '/notes',
    description: 'Capture thoughts quickly',
  },
  {
    id: 'goals',
    label: 'Goal',
    icon: Target,
    href: '/goals/new',
    description: 'Set a new objective',
  },
  {
    id: 'tasks',
    label: 'Task',
    icon: CheckSquare,
    href: '/tasks',
    description: 'Add to your todo list',
  },
  {
    id: 'reflections',
    label: 'Reflection',
    icon: MessageCircle,
    href: '/reflections',
    description: 'Record an insight',
  },
  {
    id: 'quick-todos',
    label: 'Quick To-Do',
    icon: Zap,
    href: '/quick-todos',
    description: 'Rapid task capture',
  },
  {
    id: 'projects',
    label: 'Project',
    icon: FolderOpen,
    href: '/projects',
    description: 'Start something new',
  },
  {
    id: 'habits',
    label: 'Habit',
    icon: RotateCcw,
    href: '/habits',
    description: 'Build a routine',
  },
  {
    id: 'tags',
    label: 'Tag',
    icon: Tag,
    href: '/tags',
    description: 'Create organization',
  },
];

<<<<<<< HEAD
// Recent captures will be fetched from real data
=======
// Empty initial state - will load from database
>>>>>>> c443a12a
const recentCaptures: any[] = [];

interface CaptureTabProps {
  className?: string;
}

export const CaptureTab: React.FC<CaptureTabProps> = ({ className }) => {
  const navigate = useNavigate();
  const { taskCreate, buttonPress, loadingComplete, success, warning } = useHapticFeedback();
  const [refreshKey, setRefreshKey] = useState(0);
  const [captures, setCaptures] = useState<any[]>([]);

  const handleQuickAddClick = (href: string) => {
    taskCreate();
    navigate(href);
  };

  const handleRecentItemClick = (item: any) => {
    buttonPress();
    // Navigate to appropriate detail view based on type
    switch (item.type) {
      case 'goal':
        navigate('/goals');
        break;
      case 'task':
        navigate('/tasks');
        break;
      case 'note':
        navigate('/notes');
        break;
      case 'reflection':
        navigate('/reflections');
        break;
      default:
        navigate('/app/capture');
    }
  };

  const handleRefresh = async () => {
    // Simulate refresh with delay
    await new Promise(resolve => setTimeout(resolve, 1500));

    // Trigger completion haptic
    loadingComplete();

    // Force re-render of content
    setRefreshKey(prev => prev + 1);
  };

  const handleEditCapture = (item: any) => {
    success();
    // Navigate to edit view
    switch (item.type) {
      case 'goal':
        navigate(`/goals/${item.id}/edit`);
        break;
      case 'task':
        navigate(`/tasks/${item.id}/edit`);
        break;
      case 'note':
        navigate(`/notes/${item.id}/edit`);
        break;
      case 'reflection':
        navigate(`/reflections/${item.id}/edit`);
        break;
    }
  };

  const handleArchiveCapture = (item: any) => {
    warning();
    // Remove from recent captures
    setCaptures(prev => prev.filter(capture => capture.id !== item.id));
  };

  const handleDeleteCapture = (item: any) => {
    warning();
    // Remove from recent captures
    setCaptures(prev => prev.filter(capture => capture.id !== item.id));
  };

  const handleCompleteCapture = (item: any) => {
    success();
    // Mark as completed and remove from recent
    setCaptures(prev => prev.filter(capture => capture.id !== item.id));
  };

  return (
    <PullToRefresh
      onRefresh={handleRefresh}
      className="h-full"
    >
      <div className={cn('p-5 md:p-8 max-w-4xl mx-auto', className)} key={refreshKey}>
      {/* Header */}
      <div className="mb-8">
        <h1 className="apple-page-title">Capture</h1>
        <p className="apple-page-subtitle">What would you like to add?</p>
      </div>

      {/* Quick Add Grid */}
      <div className="grid grid-cols-2 md:grid-cols-4 gap-3 mb-8 stagger-children">
        {quickAddItems.map((item) => {
          const Icon = item.icon;
          return (
            <button
              key={item.id}
              onClick={() => handleQuickAddClick(item.href)}
              className="apple-quick-add-btn group haptic-medium apple-lift-on-hover"
              aria-label={`Add new ${item.label.toLowerCase()}: ${item.description}`}
            >
              <div className="apple-quick-add-icon text-[#007aff] group-hover:scale-110 transition-transform duration-200">
                <Icon className="w-8 h-8 mx-auto" />
              </div>
              <div className="apple-quick-add-label">{item.label}</div>
            </button>
          );
        })}
      </div>

      {/* Recent Captures */}
      <div>
        <h2 className="apple-section-title">Recent Captures</h2>

        <div className="space-y-3 pb-20 stagger-children">
          {captures.map((item) => {
            // Create swipe actions based on item type
            const getSwipeActions = () => {
              switch (item.type) {
                case 'task':
                  return [
                    {
                      id: 'complete',
                      label: 'Done',
                      icon: CheckSquare,
                      color: 'green' as const,
                      position: 'right' as const,
                      onAction: () => handleCompleteCapture(item),
                    },
                    {
                      id: 'delete',
                      label: 'Delete',
                      icon: Trash2,
                      color: 'red' as const,
                      position: 'right' as const,
                      onAction: () => handleDeleteCapture(item),
                    },
                  ];
                case 'goal':
                  return [
                    {
                      id: 'edit',
                      label: 'Edit',
                      icon: Edit,
                      color: 'blue' as const,
                      position: 'left' as const,
                      onAction: () => handleEditCapture(item),
                    },
                    {
                      id: 'complete',
                      label: 'Achieve',
                      icon: Target,
                      color: 'green' as const,
                      position: 'right' as const,
                      onAction: () => handleCompleteCapture(item),
                    },
                  ];
                case 'note':
                  return [
                    {
                      id: 'edit',
                      label: 'Edit',
                      icon: Edit,
                      color: 'blue' as const,
                      position: 'left' as const,
                      onAction: () => handleEditCapture(item),
                    },
                    {
                      id: 'archive',
                      label: 'Archive',
                      icon: Archive,
                      color: 'gray' as const,
                      position: 'right' as const,
                      onAction: () => handleArchiveCapture(item),
                    },
                  ];
                case 'reflection':
                  return [
                    {
                      id: 'edit',
                      label: 'Edit',
                      icon: Edit,
                      color: 'blue' as const,
                      position: 'left' as const,
                      onAction: () => handleEditCapture(item),
                    },
                    {
                      id: 'archive',
                      label: 'Archive',
                      icon: Archive,
                      color: 'gray' as const,
                      position: 'right' as const,
                      onAction: () => handleArchiveCapture(item),
                    },
                  ];
                default:
                  return [];
              }
            };

            return (
              <SwipeableListItem
                key={item.id}
                actions={getSwipeActions()}
                className="mb-2"
              >
                <button
                  onClick={() => handleRecentItemClick(item)}
                  className="apple-list-item w-full text-left group apple-magnetic-hover haptic-light"
                >
                  <div className="flex items-center gap-4">
                    <div className="text-2xl">{item.icon}</div>
                    <div className="flex-1 min-w-0">
                      <div className="font-semibold text-[#1d1d1f] group-hover:text-[#007aff] transition-colors">
                        {item.title}
                      </div>
                      <div className="text-sm text-[#86868b] truncate">
                        {item.subtitle}
                      </div>
                    </div>
                    <div className="text-xs text-[#86868b] font-medium">
                      {item.timestamp}
                    </div>
                  </div>
                </button>
              </SwipeableListItem>
            );
          })}
        </div>

        {/* Empty State (if no recent captures) */}
        {captures.length === 0 && (
          <div className="apple-card p-8 text-center">
            <div className="text-4xl mb-4">📝</div>
            <h3 className="font-semibold text-[#1d1d1f] mb-2">
              No recent captures
            </h3>
            <p className="text-[#86868b] text-sm">
              Start capturing your thoughts, goals, and tasks using the quick add buttons above.
            </p>
          </div>
        )}

        {/* View All Button */}
        {captures.length > 0 && (
          <div className="mt-6 text-center">
            <button
              onClick={() => navigate('/app/plan')}
              className="apple-button-secondary px-6 py-3 font-semibold"
            >
              View All Items
            </button>
          </div>
        )}
      </div>
    </div>
    </PullToRefresh>
  );
};<|MERGE_RESOLUTION|>--- conflicted
+++ resolved
@@ -17,10 +17,7 @@
 import { useHapticFeedback } from '@/hooks/useHapticFeedback';
 import { PullToRefresh } from '@/components/ui/PullToRefresh';
 import { SwipeableListItem, createSwipeActions } from '@/components/ui/SwipeableListItem';
-<<<<<<< HEAD
-=======
-
->>>>>>> c443a12a
+
 interface QuickAddItem {
   id: string;
   label: string;
@@ -88,11 +85,7 @@
   },
 ];
 
-<<<<<<< HEAD
-// Recent captures will be fetched from real data
-=======
 // Empty initial state - will load from database
->>>>>>> c443a12a
 const recentCaptures: any[] = [];
 
 interface CaptureTabProps {
