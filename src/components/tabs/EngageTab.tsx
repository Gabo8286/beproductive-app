--- conflicted
+++ resolved
@@ -2,22 +2,14 @@
 import { useNavigate } from 'react-router-dom';
 import { TrendingUp } from 'lucide-react';
 import { cn } from '@/lib/utils';
-<<<<<<< HEAD
-// Empty state data - real data should be fetched from API
-=======
 
 // Empty initial state - will load from database
->>>>>>> c443a12a
 const todayStats: any[] = [];
 const todayFocus: any[] = [];
 const weeklyOverview = {
   tasksCompleted: { current: 0, total: 0 },
   habitStreak: 0,
-<<<<<<< HEAD
-  goalsProgress: "0%",
-=======
   goalsProgress: '0%',
->>>>>>> c443a12a
   aiInteractions: 0,
   automationWorkflows: 0,
 };
